/* Name: main.c
 * Author: <insert your name here>
 * Copyright: <insert your copyright message here>
 * License: <insert your license reference here>
 */

#include <avr/io.h>
#include "timer.h"
#include "RTC.h"
#include "LEDs.h"
#include "UART.h"
#include "hardware.h"
#include "timer.h"
#include "color.h"
#include "ports.h"
#include <stdint.h>

<<<<<<< HEAD
// private structure declarations

=======
>>>>>>> b679b7db
// private function declarations
void set_uart_flag(void);
void set_timer_expired_flag(void);
void clear_timer_expired_flag(void);
uint8_t increment_time(rtc_time_t *rtc_time_ptr);
uint8_t init_hardware(uint8_t *RTC_interrupt_ptr, uint8_t *timer_expired_ptr, led_color_t *color_struct_ptr,
                      rtc_time_t *time_ptr);

// states
typedef enum {
    HANDLE_UART,
    WAIT,
    HOUR_TENS,
    HOUR_ONES,
    MIN_TENS,
    MIN_ONES,
    SEC_TENS,
    SEC_ONES
} state_t;

state_t state = WAIT;
uint8_t uart_command_received = 0; // valid command received flag
uint8_t timer_expired = 0;         // 15-20ish ms timer timeout flag


int main(void)
{
    led_color_t colors;
    led_color_t *colors_ptr;
    rtc_time_t time;
    rtc_time_t *time_ptr;
    uint8_t retval = 0;
    uint8_t color_bit = 7;           // index which color bit we're displaying
    uint8_t RTC_interrupt = 0;       // 1 Hz RTC interrupt flag
    colors_ptr = &colors;
    time_ptr = &time;
    // initialize everything
    retval = init_hardware(&RTC_interrupt, &timer_expired, colors_ptr, time_ptr);
    if(retval != 0) {
        // error!
    } else {
        state = WAIT;
    }

    ///// main while loop /////
    while(1) {
        if(uart_command_received) {
            state = HANDLE_UART;  // jump to handling UART state
        }
        // Show to the user what state we're in (for debug)
        if(state == WAIT) {
            LED0_set(0);
            LED1_set(1);
        } else {
            LED0_set(1);
            LED1_set(0);
        }
        switch(state) {
            case WAIT: {
                // If we've got a 1 Hz RTC interrupt, time to start updating the LEDs
                if(RTC_interrupt) {
                    RTC_interrupt = 0;                  // reset interrupt flag
                    retval = increment_time(time_ptr);  // increment time!!
                    reset_timer();
                    color_bit = 7;
                    update_LEDs(time_ptr, colors_ptr);
                    LED0_set(1);
                    LED1_set(0);
                    state = HOUR_TENS;
                }
                break;
            }
            
            case HOUR_TENS: {
                if(timer_expired) {
                    reset_timer();
                    update_LEDs(time_ptr, colors_ptr);
                    state = HOUR_ONES;
                }
                break;
            }
            
            case HOUR_ONES: {
                if(timer_expired) {
                    reset_timer();
                    update_LEDs(time_ptr, colors_ptr);
                    state = MIN_TENS;
                }
                break;
            }
            
            case MIN_TENS: {
                if(timer_expired) {
                    reset_timer();
                    update_LEDs(time_ptr, colors_ptr);
                    state = MIN_ONES;
                }
                break;
            }
            
            case MIN_ONES: {
                if(timer_expired) {
                    reset_timer();
                    update_LEDs(time_ptr, colors_ptr);
                    state = SEC_TENS;
                }
                break;
            }
            
            case SEC_TENS: {
                if(timer_expired) {
                    reset_timer();
                    update_LEDs(time_ptr, colors_ptr);
                    state = SEC_ONES;
                }
                break;
            }
            
            case SEC_ONES: {
                if(color_bit == 0) {
                    state = WAIT;
                } else {
                    color_bit -= 1;
                    reset_timer();
                    update_LEDs(time_ptr, colors_ptr);
                    state = HOUR_TENS;
                }
                break;
            }
            
            case HANDLE_UART: {
                // handle UART command received
                state = WAIT;
                break;
            }
            
            default: {
                // error
                break;
            }
        }
    }
}

void set_uart_flag(void)
{
    uart_command_received = 1;
}

void set_timer_expired_flag(void) 
{
    timer_expired = 1;
}

void clear_timer_expired_flag(void)
{
    timer_expired = 0;
}

uint8_t increment_time(rtc_time_t *rtc_time_ptr)
{
    rtc_time_ptr->sec += 1;
    if(rtc_time_ptr->sec >= 60) {
        rtc_time_ptr->sec -= 60;
        rtc_time_ptr->min += 1;
        if(rtc_time_ptr->min >= 60) {
            rtc_time_ptr->min -= 60;
            rtc_time_ptr->hour += 1;
            if(rtc_time_ptr->hour >= 24) {
                rtc_time_ptr->hour -= 24;
            }
        }
    }
    return 0;
}

uint8_t init_hardware(uint8_t *RTC_interrupt_ptr, uint8_t *timer_expired_ptr, led_color_t *color_struct_ptr,
                      rtc_time_t *time_ptr)
{
    return 0;
}<|MERGE_RESOLUTION|>--- conflicted
+++ resolved
@@ -15,11 +15,6 @@
 #include "ports.h"
 #include <stdint.h>
 
-<<<<<<< HEAD
-// private structure declarations
-
-=======
->>>>>>> b679b7db
 // private function declarations
 void set_uart_flag(void);
 void set_timer_expired_flag(void);

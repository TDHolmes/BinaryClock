--- conflicted
+++ resolved
@@ -1,11 +1,8 @@
 #ifndef PORTS_H__
 #define PORTS_H__
 
-<<<<<<< HEAD
-=======
 #include <avr/io.h>
 
->>>>>>> b679b7db
 /****    PORT A    ****/
 #define IND_LED0     PA0
 #define RTC_SQW      PA1
@@ -31,8 +28,6 @@
 // #define LEDDRV_LE   PD6
 // No 7th port
 
-<<<<<<< HEAD
-=======
 #define LEDDRV_SDI_OFFSET PD3
 #define LEDDRV_CLK_OFFSET PD4
 #define LEDDRV_OE_OFFSET PD5
@@ -48,5 +43,4 @@
 #define LED0_set(val) (val ? (PORTA | 1 << IND_LED0) : (PORTA & ~(1 << IND_LED0)))
 #define LED1_set(val) (val ? (PORTD | 1 << IND_LED1) : (PORTD & ~(1 << IND_LED1)))
 
->>>>>>> b679b7db
 #endif /* PORTS_H__ */
--- conflicted
+++ resolved
@@ -1,14 +1,9 @@
-<<<<<<< HEAD
-#ifndef LEDS_H__
-#define LEDS_H__
-=======
 #ifndef LEDS_H_
 #define LEDS_H_
 
 #include "timer.h"
 #include "color.h"
 #include <avr/io.h>
->>>>>>> b679b7db
 
 #define ROW_8_R    0b000000000001
 #define ROW_8_G    0b000000000010
@@ -30,19 +25,12 @@
 #define COL_S_TENS 0b010000
 #define COL_S_ONES 0b100000
 
-<<<<<<< HEAD
 typedef struct {
     uint8_t red;
     uint8_t green;
     uint8_t blue;
 } led_color_t;
 
-void update_LEDs(int row, int column, int red, int green, int blue, int color_bit);
-
-#endif /* LEDS_H__ */
-=======
-
 void update_LEDs(rtc_time_t *t_ptr, led_color_t *c_ptr);
 
-#endif /* LEDS_H_ */
->>>>>>> b679b7db
+#endif /* LEDS_H_ */
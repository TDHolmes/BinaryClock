#ifndef RTC_H__
#define RTC_H__

<<<<<<< HEAD

=======
>>>>>>> b679b7db
#endif /* RTC_H__ */<|MERGE_RESOLUTION|>--- conflicted
+++ resolved
@@ -1,8 +1,4 @@
 #ifndef RTC_H__
 #define RTC_H__
 
-<<<<<<< HEAD
-
-=======
->>>>>>> b679b7db
 #endif /* RTC_H__ */